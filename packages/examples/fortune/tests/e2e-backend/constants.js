--- conflicted
+++ resolved
@@ -9,11 +9,7 @@
   hmt: process.env.HMT_ADDRESS || '0x5FbDB2315678afecb367f032d93F642f64180aa3',
   escrowFactory:
     process.env.ESCROW_FACTORY_ADDRESS ||
-<<<<<<< HEAD
-    '0xDc64a140Aa3E981100a9becA4E685f962f0cF6C9',
-=======
     '0xCf7Ed3AccA5a467e9e704C703E8D87F634fB0Fc9',
->>>>>>> 016cbaee
   recOracle:
     process.env.REC_ORACLE_ADDRESS ||
     '0x70997970C51812dc3A010C7d01b50e0d17dc79C8',

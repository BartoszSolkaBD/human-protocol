--- conflicted
+++ resolved
@@ -31,13 +31,8 @@
 from src.db import SessionLocal
 from src.log import ROOT_LOGGER_NAME
 from src.services.cloud import CloudProviders, StorageClient
-<<<<<<< HEAD
-from src.services.cloud.utils import BucketAccessInfo, compose_bucket_url, parse_bucket_url
+from src.services.cloud.utils import BucketAccessInfo, compose_bucket_url
 from src.utils.annotations import ProjectLabels, is_point_in_bbox
-=======
-from src.services.cloud.utils import BucketAccessInfo, compose_bucket_url
-from src.utils.annotations import ProjectLabels
->>>>>>> 5b2909cb
 from src.utils.assignments import parse_manifest
 from src.utils.logging import NullLogger, get_function_logger
 
@@ -216,30 +211,12 @@
         gt_storage_client = self._make_cloud_storage_client(gt_bucket)
         points_storage_client = self._make_cloud_storage_client(points_bucket)
 
-<<<<<<< HEAD
-        data_filenames = data_storage_client.list_filenames(
-            data_bucket.url.bucket_name,
-            prefix=data_bucket.url.path,
-        )
+        data_filenames = data_storage_client.list_files(prefix=data_bucket.path)
         self._data_filenames = filter_image_files(data_filenames)
 
-        self._input_gt_data = gt_storage_client.download_file(
-            gt_bucket.url.bucket_name,
-            gt_bucket.url.path,
-        )
-
-        self._input_points_data = points_storage_client.download_file(
-            points_bucket.url.bucket_name,
-            points_bucket.url.path,
-        )
-=======
-        data_filenames = data_storage_client.list_files(prefix=data_bucket.path)
-        self.input_filenames = filter_image_files(data_filenames)
-
-        self.input_gt_data = gt_storage_client.download_file(gt_bucket.path)
-
-        self.input_points_data = points_storage_client.download_file(points_bucket.path)
->>>>>>> 5b2909cb
+        self._input_gt_data = gt_storage_client.download_file(gt_bucket.path)
+
+        self._input_points_data = points_storage_client.download_file(points_bucket.path)
 
     def _parse_dataset(self, annotation_file_data: bytes, dataset_format: str) -> dm.Dataset:
         temp_dir = self.exit_stack.enter_context(TemporaryDirectory())
@@ -1132,30 +1109,12 @@
         gt_storage_client = self._make_cloud_storage_client(gt_bucket)
         boxes_storage_client = self._make_cloud_storage_client(boxes_bucket)
 
-<<<<<<< HEAD
-        data_filenames = data_storage_client.list_filenames(
-            data_bucket.url.bucket_name,
-            prefix=data_bucket.url.path,
-        )
+        data_filenames = data_storage_client.list_files(prefix=data_bucket.path)
         self._data_filenames = filter_image_files(data_filenames)
 
-        self._input_gt_data = gt_storage_client.download_file(
-            gt_bucket.url.bucket_name,
-            gt_bucket.url.path,
-        )
-
-        self._input_boxes_data = boxes_storage_client.download_file(
-            boxes_bucket.url.bucket_name,
-            boxes_bucket.url.path,
-        )
-=======
-        data_filenames = data_storage_client.list_files(prefix=data_bucket.path)
-        self.input_filenames = filter_image_files(data_filenames)
-
-        self.input_gt_data = gt_storage_client.download_file(gt_bucket.path)
-
-        self.input_boxes_data = boxes_storage_client.download_file(boxes_bucket.path)
->>>>>>> 5b2909cb
+        self._input_gt_data = gt_storage_client.download_file(gt_bucket.path)
+
+        self._input_boxes_data = boxes_storage_client.download_file(boxes_bucket.path)
 
     def _parse_dataset(self, annotation_file_data: bytes, dataset_format: str) -> dm.Dataset:
         temp_dir = self.exit_stack.enter_context(TemporaryDirectory())
@@ -1737,7 +1696,6 @@
         )
 
         storage_client = self._make_cloud_storage_client(self.oracle_data_bucket)
-        bucket_name = self.oracle_data_bucket.bucket_name
         for file_data, filename in file_list:
             storage_client.create_file(
                 compose_data_bucket_filename(self.escrow_address, self.chain_id, filename),
@@ -1792,11 +1750,7 @@
         assert self._roi_filenames is not _unset
         assert self._roi_infos is not _unset
 
-<<<<<<< HEAD
-        src_bucket = BucketAccessInfo.from_raw_url(self.manifest.data.data_url)
-=======
         src_bucket = BucketAccessInfo.parse_obj(self.manifest.data.data_url)
->>>>>>> 5b2909cb
         src_prefix = ""
         dst_bucket = self.oracle_data_bucket
 

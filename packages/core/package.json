--- conflicted
+++ resolved
@@ -1,11 +1,7 @@
 {
   "name": "@human-protocol/core",
   "description": "Human Protocol Core Smart Contracts",
-<<<<<<< HEAD
-  "version": "1.0.28",
-=======
-  "version": "1.0.34",
->>>>>>> d9383959
+  "version": "1.0.36",
   "files": [
     "contracts/**/*.sol",
     "abis/**/*.json",

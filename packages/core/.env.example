--- conflicted
+++ resolved
@@ -31,12 +31,10 @@
 # Enable/Disable forking the network
 FORKING_URL=
 
-<<<<<<< HEAD
 # OKT 
 ETH_OKT_URL=
 OKT_API_KEY=
 OKT_BROWSER_API_URL=
-=======
 
 #Governance 
 HUB_CHAIN_ID=80001
@@ -59,6 +57,4 @@
 # RPC URLS 
 HUB_RPC_URL=
 AVALANCHE_RPC_URL=	
-MOONBASE_RPC_URL=
-
->>>>>>> d9296117
+MOONBASE_RPC_URL=
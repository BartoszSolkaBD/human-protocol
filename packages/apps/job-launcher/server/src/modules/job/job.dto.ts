import { ApiProperty, ApiPropertyOptional } from '@nestjs/swagger';
import {
  IsArray,
  IsEnum,
  IsNumber,
  IsPositive,
  IsString,
  IsUrl,
  IsDate,
  IsOptional,
  IsObject,
  IsNumberString
} from 'class-validator';
import { ChainId } from '@human-protocol/sdk';
<<<<<<< HEAD
import { JobRequestType, JobStatus } from '../../common/enums/job';
import { EventType } from '../../common/enums/webhook';
=======
import {
  JobRequestType,
  JobStatus,
  JobStatusFilter,
} from '../../common/enums/job';
>>>>>>> 4a133f2e

export class JobCreateDto {
  public chainId: ChainId;
  public userId: number;
  public manifestUrl: string;
  public manifestHash: string;
  public fee: number;
  public fundAmount: number;
  public status: JobStatus;
  public waitUntil: Date;
}

export class JobDto {
  @ApiProperty({
    enum: ChainId,
  })
  @IsEnum(ChainId)
  @IsOptional()
  public chainId?: ChainId;

  @ApiProperty()
  @IsString()
  public requesterDescription: string;

  @ApiProperty()
  @IsNumber()
  @IsPositive()
  public fundAmount: number;
}

export class JobFortuneDto extends JobDto {
  @ApiProperty()
  @IsString()
  public requesterTitle: string;

  @ApiProperty()
  @IsNumber()
  public submissionsRequired: number;
}

export class JobCvatDto extends JobDto {
  @ApiProperty()
  @IsUrl()
  public dataUrl: string;

  @ApiProperty()
  @IsArray()
  public labels: string[];

  @ApiProperty()
  @IsNumber()
  @IsPositive()
  public minQuality: number;

  @ApiProperty()
  @IsString()
  public gtUrl: string;

  @IsEnum(JobRequestType)
  type: JobRequestType;

  @ApiProperty()
  @IsString()
  public jobBounty: string;
}

export class JobCancelDto {
  @ApiProperty()
  @IsNumberString()
  public id: number;
}

export class JobUpdateDto {
  @ApiPropertyOptional({
    enum: JobStatus,
  })
  @IsEnum(JobStatus)
  public status: JobStatus;
}

export class JobUpdateDataDto extends JobUpdateDto {
  @IsNumber()
  public retriesCount: number;

  @IsDate()
  public waitUntil: Date;
}

export class SaveManifestDto {
  public manifestUrl: string;
  public manifestHash: string;
}

export class SendWebhookDto {
  public escrowAddress: string;
  public chainId: number;
  public eventType: EventType;
}

export class FortuneManifestDto {
  @IsNumber()
  @IsPositive()
  submissionsRequired: number;

  @IsString()
  requesterTitle: string;

  @IsString()
  requesterDescription: string;

  @IsNumber()
  @IsPositive()
  fundAmount: number;

  @IsEnum(JobRequestType)
  requestType: JobRequestType;
}

export class CvatData {
  @IsString()
  data_url: string;
}

export class Label {
  @IsString()
  name: string;
}

export class Annotation {
  @IsArray()
  labels: Label[];

  @IsString()
  description: string;

  @IsEnum(JobRequestType)
  type: JobRequestType;

  @IsNumber()
  @IsPositive()
  job_size: number;

  @IsNumber()
  @IsPositive()
  max_time: number;
}

export class Validation {
  @IsNumber()
  @IsPositive()
  min_quality: number;

  @IsNumber()
  @IsPositive()
  val_size: number;

  @IsString()
  gt_url: string;
}

export class CvatManifestDto {
  @IsObject()
  data: CvatData;

  @IsObject()
  annotation: Annotation;

  @IsObject()
  validation: Validation;

  @IsString()
  job_bounty: string;
}

export class FortuneFinalResultDto {
  @IsString()
  exchangeAddress: string;

  @IsString()
  workerAddress: string;

  @IsString()
  solution: string;
}

export class CvatFinalResultDto {
  @IsString()
  url: string;

  @IsString()
  final_answer: string;

  @IsArray()
  correct: string[];

  @IsArray()
  wrong: string[];
}

export class JobListDto {
  jobId: number;
  escrowAddress?: string;
  network: string;
  fundAmount: number;
  status: JobStatusFilter;
}<|MERGE_RESOLUTION|>--- conflicted
+++ resolved
@@ -12,16 +12,12 @@
   IsNumberString
 } from 'class-validator';
 import { ChainId } from '@human-protocol/sdk';
-<<<<<<< HEAD
-import { JobRequestType, JobStatus } from '../../common/enums/job';
-import { EventType } from '../../common/enums/webhook';
-=======
 import {
   JobRequestType,
   JobStatus,
   JobStatusFilter,
 } from '../../common/enums/job';
->>>>>>> 4a133f2e
+import { EventType } from '../../common/enums/webhook';
 
 export class JobCreateDto {
   public chainId: ChainId;

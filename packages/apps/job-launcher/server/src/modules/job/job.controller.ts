import {
  Body,
  Controller,
  DefaultValuePipe,
  Get,
  Param,
  Patch,
  Post,
  Query,
  Request,
  UseGuards,
} from '@nestjs/common';
import { ApiBearerAuth, ApiQuery, ApiTags } from '@nestjs/swagger';
import { JwtAuthGuard } from 'src/common/guards';
import { RequestWithUser } from 'src/common/types';
<<<<<<< HEAD
import { JobCancelDto, JobFortuneDto, JobCvatDto } from './job.dto';
=======
import { JobFortuneDto, JobCvatDto, JobListDto } from './job.dto';
>>>>>>> 4a133f2e
import { JobService } from './job.service';
import { JobRequestType, JobStatusFilter } from 'src/common/enums/job';

@ApiBearerAuth()
@UseGuards(JwtAuthGuard)
@ApiTags('Job')
@Controller('/job')
export class JobController {
  constructor(private readonly jobService: JobService) {}

  @Post('/fortune')
  public async createFortuneJob(
    @Request() req: RequestWithUser,
    @Body() data: JobFortuneDto,
  ): Promise<number> {
    return this.jobService.createJob(req.user.id, JobRequestType.FORTUNE, data);
  }

  @Post('/cvat')
  public async createCvatJob(
    @Request() req: RequestWithUser,
    @Body() data: JobCvatDto,
  ): Promise<number> {
    return this.jobService.createJob(req.user.id, data.type, data);
  }

  @Get('/list')
  @ApiQuery({ name: 'status', required: false, enum: JobStatusFilter })
  @ApiQuery({ name: 'skip', required: false })
  @ApiQuery({ name: 'limit', required: false })
  public async getJobList(
    @Request() req: RequestWithUser,
    @Query('status') status: JobStatusFilter,
    @Query('skip', new DefaultValuePipe(null)) skip?: number,
    @Query('limit', new DefaultValuePipe(null)) limit?: number,
  ): Promise<JobListDto[]> {
    return this.jobService.getJobsByStatus(req.user.id, status, skip, limit);
  }

  @Get('/result')
  public async getResult(
    @Request() req: RequestWithUser,
    @Query('jobId') jobId: number,
  ): Promise<any> {
    return this.jobService.getResult(req.user.id, jobId);
  }

  @Patch('/cancel/:id')
  public async cancelJob(
    @Request() req: RequestWithUser,
    @Param() params: JobCancelDto,
  ): Promise<boolean> {
    return this.jobService.requestToCancelJob(req.user.id, params.id);
  }
}<|MERGE_RESOLUTION|>--- conflicted
+++ resolved
@@ -13,11 +13,7 @@
 import { ApiBearerAuth, ApiQuery, ApiTags } from '@nestjs/swagger';
 import { JwtAuthGuard } from 'src/common/guards';
 import { RequestWithUser } from 'src/common/types';
-<<<<<<< HEAD
-import { JobCancelDto, JobFortuneDto, JobCvatDto } from './job.dto';
-=======
-import { JobFortuneDto, JobCvatDto, JobListDto } from './job.dto';
->>>>>>> 4a133f2e
+import { JobFortuneDto, JobCvatDto, JobListDto, JobCancelDto } from './job.dto';
 import { JobService } from './job.service';
 import { JobRequestType, JobStatusFilter } from 'src/common/enums/job';
 

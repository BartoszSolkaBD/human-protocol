/* eslint-disable @typescript-eslint/no-non-null-assertion */
import {
  ChainId,
  EscrowClient,
  EscrowStatus,
  KVStoreClient,
  EscrowUtils,
  NETWORKS,
  StakingClient,
  StorageParams,
  Encryption,
  KVStoreKeys,
} from '@human-protocol/sdk';
import { v4 as uuidv4 } from 'uuid';
import {
  BadRequestException,
  ConflictException,
  Inject,
  Injectable,
  Logger,
  NotFoundException,
  ValidationError,
} from '@nestjs/common';
import { ConfigService } from '@nestjs/config';
import { validate } from 'class-validator';
import { ethers } from 'ethers';
import { ConfigNames } from '../../common/config';
import {
  ErrorBucket,
  ErrorEscrow,
  ErrorJob,
} from '../../common/constants/errors';
import {
  JobRequestType,
  JobStatus,
  JobStatusFilter,
  JobCaptchaMode,
  JobCaptchaRequestType,
  JobCaptchaShapeType,
} from '../../common/enums/job';
import {
  Currency,
  PaymentSource,
  PaymentStatus,
  PaymentType,
  TokenId,
} from '../../common/enums/payment';
import {
  isPGPMessage,
  getRate,
  isValidJSON,
  parseUrl,
} from '../../common/utils';
import { add, div, lt, mul } from '../../common/utils/decimal';
import { PaymentRepository } from '../payment/payment.repository';
import { PaymentService } from '../payment/payment.service';
import { Web3Service } from '../web3/web3.service';
import {
  CvatManifestDto,
  EscrowCancelDto,
  FortuneFinalResultDto,
  FortuneManifestDto,
  JobCvatDto,
  JobDetailsDto,
  JobFortuneDto,
  JobListDto,
  HCaptchaManifestDto,
  JobCaptchaAdvancedDto,
  JobCaptchaDto,
  RestrictedAudience,
  CreateJob,
  JobQuickLaunchDto,
} from './job.dto';
import { JobEntity } from './job.entity';
import { JobRepository } from './job.repository';
import { RoutingProtocolService } from './routing-protocol.service';
import {
  CANCEL_JOB_STATUSES,
  DEFAULT_MAX_RETRY_COUNT,
  HCAPTCHA_BOUNDING_BOX_MAX_POINTS,
  HCAPTCHA_BOUNDING_BOX_MIN_POINTS,
  HCAPTCHA_IMMO_MAX_LENGTH,
  HCAPTCHA_IMMO_MIN_LENGTH,
  HCAPTCHA_LANDMARK_MAX_POINTS,
  HCAPTCHA_LANDMARK_MIN_POINTS,
  HCAPTCHA_MAX_SHAPES_PER_IMAGE,
  HCAPTCHA_MINIMUM_SELECTION_AREA_PER_SHAPE,
  HCAPTCHA_MIN_SHAPES_PER_IMAGE,
  HCAPTCHA_NOT_PRESENTED_LABEL,
  HCAPTCHA_ORACLE_STAKE,
  HCAPTCHA_POLYGON_MAX_POINTS,
  HCAPTCHA_POLYGON_MIN_POINTS,
} from '../../common/constants';
import { EventType, OracleType } from '../../common/enums/webhook';
import {
  HMToken,
  HMToken__factory,
} from '@human-protocol/core/typechain-types';
import Decimal from 'decimal.js';
import { EscrowData } from '@human-protocol/sdk/dist/graphql';
import { filterToEscrowStatus } from '../../common/utils/status';
import { StorageService } from '../storage/storage.service';
import stringify from 'json-stable-stringify';
import {
  generateBucketUrl,
  listObjectsInBucket,
} from '../../common/utils/storage';
import { WebhookDataDto } from '../webhook/webhook.dto';
import * as crypto from 'crypto';
import { PaymentEntity } from '../payment/payment.entity';
import { RequestAction } from './job.interface';

@Injectable()
export class JobService {
  public readonly logger = new Logger(JobService.name);
  public readonly storageParams: StorageParams;
  public readonly bucket: string;

  constructor(
    @Inject(Web3Service)
    private readonly web3Service: Web3Service,
    public readonly jobRepository: JobRepository,
    private readonly paymentService: PaymentService,
    private readonly paymentRepository: PaymentRepository,
    public readonly configService: ConfigService,
    private readonly routingProtocolService: RoutingProtocolService,
    private readonly storageService: StorageService,
    @Inject(Encryption) private readonly encryption: Encryption,
  ) {}

  public async createCvatManifest(
    dto: JobCvatDto,
    requestType: JobRequestType,
    tokenFundAmount: number,
  ): Promise<CvatManifestDto> {
    const elementsCount = (await listObjectsInBucket(dto.data, requestType))
      .length;
    return {
      data: {
        data_url: generateBucketUrl(dto.data, requestType),
      },
      annotation: {
        labels: dto.labels.map((item) => ({ name: item })),
        description: dto.requesterDescription,
        user_guide: dto.userGuide,
        type: requestType,
        job_size: Number(
          this.configService.get<number>(ConfigNames.CVAT_JOB_SIZE)!,
        ),
        max_time: Number(
          this.configService.get<number>(ConfigNames.CVAT_MAX_TIME)!,
        ),
      },
      validation: {
        min_quality: dto.minQuality,
        val_size: Number(
          this.configService.get<number>(ConfigNames.CVAT_VAL_SIZE)!,
        ),
        gt_url: generateBucketUrl(dto.groundTruth, requestType),
      },
      job_bounty: await this.calculateJobBounty(elementsCount, tokenFundAmount),
    };
  }

  public async createHCaptchaManifest(
    jobDto: JobCaptchaDto,
  ): Promise<HCaptchaManifestDto> {
    const jobType = jobDto.annotations.typeOfJob;
    const dataUrl = generateBucketUrl(jobDto.data, JobRequestType.HCAPTCHA);
    const objectsInBucket = await listObjectsInBucket(
      jobDto.data,
      JobRequestType.HCAPTCHA,
    );

    const commonManifestProperties = {
      job_mode: JobCaptchaMode.BATCH,
      requester_accuracy_target: jobDto.accuracyTarget,
      request_config: {},
      restricted_audience: this.buildHCaptchaRestrictedAudience(
        jobDto.advanced,
      ),
      requester_max_repeats: jobDto.maxRequests,
      requester_min_repeats: jobDto.minRequests,
      requester_question: { en: jobDto.annotations.labelingPrompt },
      job_total_tasks: objectsInBucket.length,
      task_bid_price: jobDto.annotations.taskBidPrice,
      taskdata_uri: await this.generateAndUploadTaskData(
        dataUrl,
        objectsInBucket,
      ),
      public_results: true,
      oracle_stake: HCAPTCHA_ORACLE_STAKE,
      repo_uri: this.configService.get<string>(
        ConfigNames.HCAPTCHA_REPUTATION_ORACLE_URI,
      )!,
      ro_uri: this.configService.get<string>(
        ConfigNames.HCAPTCHA_RECORDING_ORACLE_URI,
      )!,
    };

    let groundTruthsData;
    if (jobDto.annotations.groundTruths) {
      groundTruthsData = await this.storageService.download(
        jobDto.annotations.groundTruths,
      );

      if (isValidJSON(groundTruthsData)) {
        groundTruthsData = JSON.parse(groundTruthsData);
      }
    }

    switch (jobType) {
      case JobCaptchaShapeType.COMPARISON:
        return {
          ...commonManifestProperties,
          request_type: JobCaptchaRequestType.IMAGE_LABEL_BINARY,
          groundtruth_uri: jobDto.annotations.groundTruths,
          requester_restricted_answer_set: {},
          requester_question_example: jobDto.annotations.exampleImages || [],
        };

      case JobCaptchaShapeType.CATEGORIZATION:
        return {
          ...commonManifestProperties,
          request_type: JobCaptchaRequestType.IMAGE_LABEL_MULTIPLE_CHOICE,
          groundtruth_uri: jobDto.annotations.groundTruths,
          requester_restricted_answer_set:
            this.buildHCaptchaRestrictedAnswerSet(groundTruthsData),
        };

      case JobCaptchaShapeType.POLYGON:
        if (!jobDto.annotations.label) {
          this.logger.log(ErrorJob.JobParamsValidationFailed, JobService.name);
          throw new BadRequestException(ErrorJob.JobParamsValidationFailed);
        }

        const polygonManifest = {
          ...commonManifestProperties,
          request_type: JobCaptchaRequestType.IMAGE_LABEL_AREA_SELECT,
          request_config: {
            shape_type: JobCaptchaShapeType.POLYGON,
            min_shapes_per_image: HCAPTCHA_MIN_SHAPES_PER_IMAGE,
            max_shapes_per_image: HCAPTCHA_MAX_SHAPES_PER_IMAGE,
            min_points: HCAPTCHA_POLYGON_MIN_POINTS,
            max_points: HCAPTCHA_POLYGON_MAX_POINTS,
            minimum_selection_area_per_shape:
              HCAPTCHA_MINIMUM_SELECTION_AREA_PER_SHAPE,
          },
          groundtruth_uri: jobDto.annotations.groundTruths,
          requester_restricted_answer_set: {
            [jobDto.annotations.label!]: { en: jobDto.annotations.label },
          },
          requester_question_example: jobDto.annotations.exampleImages || [],
        };

        return polygonManifest;

      case JobCaptchaShapeType.POINT:
        if (!jobDto.annotations.label) {
          this.logger.log(ErrorJob.JobParamsValidationFailed, JobService.name);
          throw new BadRequestException(ErrorJob.JobParamsValidationFailed);
        }

        const pointManifest = {
          ...commonManifestProperties,
          request_type: JobCaptchaRequestType.IMAGE_LABEL_AREA_SELECT,
          request_config: {
            shape_type: jobType,
            min_shapes_per_image: HCAPTCHA_MIN_SHAPES_PER_IMAGE,
            max_shapes_per_image: HCAPTCHA_MAX_SHAPES_PER_IMAGE,
            min_points: HCAPTCHA_LANDMARK_MIN_POINTS,
            max_points: HCAPTCHA_LANDMARK_MAX_POINTS,
          },
          groundtruth_uri: jobDto.annotations.groundTruths,
          requester_restricted_answer_set: {
            [jobDto.annotations.label!]: { en: jobDto.annotations.label },
          },
          requester_question_example: jobDto.annotations.exampleImages || [],
        };

        return pointManifest;
      case JobCaptchaShapeType.BOUNDING_BOX:
        if (!jobDto.annotations.label) {
          this.logger.log(ErrorJob.JobParamsValidationFailed, JobService.name);
          throw new BadRequestException(ErrorJob.JobParamsValidationFailed);
        }

        const boundingBoxManifest = {
          ...commonManifestProperties,
          request_type: JobCaptchaRequestType.IMAGE_LABEL_AREA_SELECT,
          request_config: {
            shape_type: jobType,
            min_shapes_per_image: HCAPTCHA_MIN_SHAPES_PER_IMAGE,
            max_shapes_per_image: HCAPTCHA_MAX_SHAPES_PER_IMAGE,
            min_points: HCAPTCHA_BOUNDING_BOX_MIN_POINTS,
            max_points: HCAPTCHA_BOUNDING_BOX_MAX_POINTS,
          },
          groundtruth_uri: jobDto.annotations.groundTruths,
          requester_restricted_answer_set: {
            [jobDto.annotations.label!]: { en: jobDto.annotations.label },
          },
          requester_question_example: jobDto.annotations.exampleImages || [],
        };

        return boundingBoxManifest;
      case JobCaptchaShapeType.IMMO:
        if (!jobDto.annotations.label) {
          this.logger.log(ErrorJob.JobParamsValidationFailed, JobService.name);
          throw new BadRequestException(ErrorJob.JobParamsValidationFailed);
        }

        const immoManifest = {
          ...commonManifestProperties,
          request_type: JobCaptchaRequestType.TEXT_FREEE_NTRY,
          request_config: {
            multiple_choice_max_choices: 1,
            multiple_choice_min_choices: 1,
            overlap_threshold: null,
            answer_type: 'str',
            max_length: HCAPTCHA_IMMO_MAX_LENGTH,
            min_length: HCAPTCHA_IMMO_MIN_LENGTH,
          },
          requester_restricted_answer_set: {
            [jobDto.annotations.label!]: { en: jobDto.annotations.label },
          },
          taskdata: [],
        };

        return immoManifest;

      default:
        this.logger.log(ErrorJob.HCaptchaInvalidJobType, JobService.name);
        throw new ConflictException(ErrorJob.HCaptchaInvalidJobType);
    }
  }

  private buildHCaptchaRestrictedAudience(advanced: JobCaptchaAdvancedDto) {
    const restrictedAudience: RestrictedAudience = {};

    restrictedAudience.sitekey = [
      {
        [this.configService.get<number>(ConfigNames.HCAPTCHA_SITE_KEY)!]: {
          score: 1,
        },
      },
    ];

    if (advanced.workerLanguage) {
      restrictedAudience.lang = [{ [advanced.workerLanguage]: { score: 1 } }];
    }

    if (advanced.workerLocation) {
      restrictedAudience.country = [
        { [advanced.workerLocation]: { score: 1 } },
      ];
    }

    if (advanced.targetBrowser) {
      restrictedAudience.browser = [{ [advanced.targetBrowser]: { score: 1 } }];
    }

    return restrictedAudience;
  }

  private buildHCaptchaRestrictedAnswerSet(groundTruthsData: any) {
    const maxElements = 3;
    const outputObject: any = {};

    let elementCount = 0;

    for (const key of Object.keys(groundTruthsData)) {
      if (elementCount >= maxElements) {
        break;
      }

      const value = groundTruthsData[key][0][0];
      outputObject[value] = { en: value, answer_example_uri: key };
      elementCount++;
    }

    // Default case
    outputObject['0'] = { en: HCAPTCHA_NOT_PRESENTED_LABEL };

    return outputObject;
  }

  public async generateAndUploadTaskData(
    dataUrl: string,
    objectNames: string[],
  ) {
    const data = objectNames.map((objectName) => {
      return {
        datapoint_uri: `${dataUrl}/${objectName}`,
        datapoint_hash: 'undefined-hash',
        task_key: uuidv4(),
      };
    });

    const hash = crypto
      .createHash('sha1')
      .update(stringify(data))
      .digest('hex');
    const { url } = await this.storageService.uploadFile(data, hash);
    return url;
  }

  private createJobSpecificActions: Record<JobRequestType, RequestAction> = {
    [JobRequestType.HCAPTCHA]: {
      calculateFundAmount: async (dto: JobCaptchaDto, rate: number) => {
        const objectsInBucket = await listObjectsInBucket(
          dto.data,
          JobRequestType.HCAPTCHA,
        );
        return await div(
          dto.annotations.taskBidPrice * objectsInBucket.length,
          rate,
        );
      },
      createManifest: (dto: JobCaptchaDto) => this.createHCaptchaManifest(dto),
      getTrustedHandlers: () => {
        const trustedHandlers = this.configService.get<string>(
          ConfigNames.HCAPTCHA_TRUSTED_HANDLERS,
        )!;

        return trustedHandlers.split(',');
      },
    },
    [JobRequestType.FORTUNE]: {
      calculateFundAmount: async (dto: JobCvatDto) => dto.fundAmount,
      createManifest: async (
        dto: JobFortuneDto,
        requestType: JobRequestType,
        fundAmount: number,
      ) => ({
        ...dto,
        requestType,
        fundAmount,
      }),
      getTrustedHandlers: () => [],
    },
    [JobRequestType.IMAGE_BOXES]: {
      calculateFundAmount: async (dto: JobCvatDto) => dto.fundAmount,
      createManifest: (
        dto: JobCvatDto,
        requestType: JobRequestType,
        fundAmount: number,
      ) => this.createCvatManifest(dto, requestType, fundAmount),
      getTrustedHandlers: () => [],
    },
    [JobRequestType.IMAGE_POINTS]: {
      calculateFundAmount: async (dto: JobCvatDto) => dto.fundAmount,
      createManifest: (
        dto: JobCvatDto,
        requestType: JobRequestType,
        fundAmount: number,
      ) => this.createCvatManifest(dto, requestType, fundAmount),
      getTrustedHandlers: () => [],
    },
  };

  public async createJob(
    userId: number,
    requestType: JobRequestType,
    dto: CreateJob,
  ): Promise<number> {
    let { chainId } = dto;

    if (chainId) {
      this.web3Service.validateChainId(chainId);
    } else {
      chainId = this.routingProtocolService.selectNetwork();
    }

    const rate = await getRate(Currency.USD, TokenId.HMT);
    const { calculateFundAmount, createManifest } =
      this.createJobSpecificActions[requestType];

    const fundAmount = await calculateFundAmount(dto, rate);
    const userBalance = await this.paymentService.getUserBalance(userId);
    const feePercentage = Number(
      await this.getOracleFee(
        await this.web3Service.getOperatorAddress(),
        chainId,
      ),
    );
    const fee = mul(div(feePercentage, 100), fundAmount);
    const usdTotalAmount = add(fundAmount, fee);

    if (lt(userBalance, usdTotalAmount)) {
      this.logger.log(ErrorJob.NotEnoughFunds, JobService.name);
      throw new BadRequestException(ErrorJob.NotEnoughFunds);
    }

    const tokenFundAmount = mul(fundAmount, rate);
    const tokenFee = mul(fee, rate);
    const tokenTotalAmount = add(tokenFundAmount, tokenFee);

    let jobEntity = new JobEntity();

    if (dto instanceof JobQuickLaunchDto) {
      if (!dto.manifestHash) {
        const { filename } = parseUrl(dto.manifestUrl);

        if (!filename) {
          this.logger.log(ErrorJob.ManifestHashNotExist, JobService.name);
          throw new ConflictException(ErrorJob.ManifestHashNotExist);
        }

        jobEntity.manifestHash = filename;
      } else {
        jobEntity.manifestHash = dto.manifestHash;
      }

      jobEntity.manifestUrl = dto.manifestUrl;
    } else {
      const manifestOrigin = await createManifest(
        dto,
        requestType,
        tokenFundAmount,
      );
      const { url, hash } = await this.uploadManifest(
        requestType,
        chainId,
        manifestOrigin,
      );

      jobEntity.manifestUrl = url;
      jobEntity.manifestHash = hash;
    }

    jobEntity.chainId = chainId;
    jobEntity.userId = userId;
<<<<<<< HEAD
=======
    jobEntity.manifestUrl = url;
    jobEntity.manifestHash = hash;
    jobEntity.requestType = requestType;
>>>>>>> c63014e1
    jobEntity.fee = tokenFee;
    jobEntity.fundAmount = tokenFundAmount;
    jobEntity.status = JobStatus.PENDING;
    jobEntity.waitUntil = new Date();

    jobEntity = await this.jobRepository.createUnique(jobEntity);

    const paymentEntity = new PaymentEntity();
    paymentEntity.userId = userId;
    paymentEntity.jobId = jobEntity.id;
    paymentEntity.source = PaymentSource.BALANCE;
    paymentEntity.type = PaymentType.WITHDRAWAL;
    paymentEntity.amount = -tokenTotalAmount;
    paymentEntity.currency = TokenId.HMT;
    paymentEntity.rate = div(1, rate);
    paymentEntity.status = PaymentStatus.SUCCEEDED;

    await this.paymentRepository.createUnique(paymentEntity);

    jobEntity.status = JobStatus.PAID;
    await this.jobRepository.updateOne(jobEntity);

    return jobEntity.id;
  }

  public async calculateJobBounty(
    elementsCount: number,
    fundAmount: number,
  ): Promise<string> {
    const totalJobs = Math.ceil(
      div(
        elementsCount,
        Number(this.configService.get<number>(ConfigNames.CVAT_JOB_SIZE)!),
      ),
    );

    return ethers.formatEther(
      ethers.parseUnits(fundAmount.toString(), 'ether') / BigInt(totalJobs),
    );
  }

  public async downloadManifest(manifestUrl: string) {
    let manifest = await this.storageService.download(manifestUrl);
    if (typeof manifest === 'string' && isPGPMessage(manifest)) {
      manifest = await this.encryption.decrypt(manifest as any);
    }

    if (isValidJSON(manifest)) {
      manifest = JSON.parse(manifest);
    }

    return manifest;
  }

  public async createEscrow(jobEntity: JobEntity): Promise<JobEntity> {
    const manifest = this.downloadManifest(jobEntity.manifestUrl);

    //const { getTrustedHandlers } = this.createJobSpecificActions[requestType];

    const signer = this.web3Service.getSigner(jobEntity.chainId);

    const escrowClient = await EscrowClient.build(signer);

    const escrowAddress = await escrowClient.createEscrow(
      NETWORKS[jobEntity.chainId as ChainId]!.hmtAddress,
      [],
      jobEntity.userId.toString(),
      {
        gasPrice: await this.web3Service.calculateGasPrice(jobEntity.chainId),
      },
    );

    if (!escrowAddress) {
      this.logger.log(ErrorEscrow.NotCreated, JobService.name);
      throw new NotFoundException(ErrorEscrow.NotCreated);
    }

    jobEntity.status = JobStatus.CREATED;
    jobEntity.escrowAddress = escrowAddress;
    await this.jobRepository.updateOne(jobEntity);

    return jobEntity;
  }

  public async setupEscrow(jobEntity: JobEntity): Promise<JobEntity> {
    const signer = this.web3Service.getSigner(jobEntity.chainId);

    const escrowClient = await EscrowClient.build(signer);

    let manifest = await this.storageService.download(jobEntity.manifestUrl);
    if (typeof manifest === 'string' && isPGPMessage(manifest)) {
      manifest = await this.encryption.decrypt(manifest as any);
    }

    if (isValidJSON(manifest)) {
      manifest = JSON.parse(manifest);
    }

    await this.validateManifest(jobEntity.requestType, manifest);

    const oracleAddresses = this.getOracleAddresses(jobEntity.requestType);

    const escrowConfig = {
      recordingOracle: oracleAddresses.recordingOracle,
      reputationOracle: oracleAddresses.recordingOracle,
      exchangeOracle: oracleAddresses.exchangeOracle,
      recordingOracleFee: await this.getOracleFee(
        oracleAddresses.recordingOracle,
        jobEntity.chainId,
      ),
      reputationOracleFee: await this.getOracleFee(
        oracleAddresses.reputationOracle,
        jobEntity.chainId,
      ),
      exchangeOracleFee: await this.getOracleFee(
        oracleAddresses.exchangeOracle,
        jobEntity.chainId,
      ),
      manifestUrl: jobEntity.manifestUrl,
      manifestHash: jobEntity.manifestHash,
    };

    await escrowClient.setup(jobEntity.escrowAddress, escrowConfig, {
      gasPrice: await this.web3Service.calculateGasPrice(jobEntity.chainId),
    });

    jobEntity.status = JobStatus.SET_UP;
    await this.jobRepository.updateOne(jobEntity);

    return jobEntity;
  }

  public async fundEscrow(jobEntity: JobEntity): Promise<JobEntity> {
    const signer = this.web3Service.getSigner(jobEntity.chainId);

    const escrowClient = await EscrowClient.build(signer);

    const weiAmount = ethers.parseUnits(
      jobEntity.fundAmount.toString(),
      'ether',
    );
    await escrowClient.fund(jobEntity.escrowAddress, weiAmount, {
      gasPrice: await this.web3Service.calculateGasPrice(jobEntity.chainId),
    });

    jobEntity.status = JobStatus.LAUNCHED;
    await this.jobRepository.updateOne(jobEntity);

    return jobEntity;
  }

  public async requestToCancelJob(userId: number, id: number): Promise<void> {
    const jobEntity = await this.jobRepository.findOneByIdAndUserId(id, userId);

    if (!jobEntity) {
      this.logger.log(ErrorJob.NotFound, JobService.name);
      throw new NotFoundException(ErrorJob.NotFound);
    }

    if (!CANCEL_JOB_STATUSES.includes(jobEntity.status)) {
      this.logger.log(ErrorJob.InvalidStatusCancellation, JobService.name);
      throw new ConflictException(ErrorJob.InvalidStatusCancellation);
    }

    if (
      jobEntity.status === JobStatus.PENDING ||
      jobEntity.status === JobStatus.PAID
    ) {
      await this.paymentService.createRefundPayment({
        refundAmount: jobEntity.fundAmount,
        userId: jobEntity.userId,
        jobId: jobEntity.id,
      });
      jobEntity.status = JobStatus.CANCELED;
    } else {
      jobEntity.status = JobStatus.TO_CANCEL;
    }
    jobEntity.retriesCount = 0;
    await this.jobRepository.updateOne(jobEntity);
  }

  private getOracleAddresses(requestType: JobRequestType) {
    let recordingOracleConfigKey;
    let exchangeOracleConfigKey;

    if (requestType === JobRequestType.FORTUNE) {
      recordingOracleConfigKey = ConfigNames.FORTUNE_RECORDING_ORACLE_ADDRESS;
      exchangeOracleConfigKey = ConfigNames.FORTUNE_EXCHANGE_ORACLE_ADDRESS;
    } else if (requestType === JobRequestType.HCAPTCHA) {
      recordingOracleConfigKey = ConfigNames.HCAPTCHA_ORACLE_ADDRESS;
      exchangeOracleConfigKey = ConfigNames.HCAPTCHA_ORACLE_ADDRESS;
    } else {
      recordingOracleConfigKey = ConfigNames.CVAT_RECORDING_ORACLE_ADDRESS;
      exchangeOracleConfigKey = ConfigNames.CVAT_EXCHANGE_ORACLE_ADDRESS;
    }

    const exchangeOracle = this.configService.get<string>(
      exchangeOracleConfigKey,
    )!;
    const recordingOracle = this.configService.get<string>(
      recordingOracleConfigKey,
    )!;
    const reputationOracle = this.configService.get<string>(
      ConfigNames.REPUTATION_ORACLE_ADDRESS,
    )!;

    return { exchangeOracle, recordingOracle, reputationOracle };
  }

  public async uploadManifest(
    requestType: JobRequestType,
    chainId: ChainId,
    data: any,
  ): Promise<any> {
    let manifestFile = data;
    if (this.configService.get(ConfigNames.PGP_ENCRYPT) as boolean) {
      const signer = this.web3Service.getSigner(chainId);
      const kvstore = await KVStoreClient.build(signer);
      const publicKeys: string[] = [await kvstore.getPublicKey(signer.address)];
      const oracleAddresses = this.getOracleAddresses(requestType);
      for (const address in Object.values(oracleAddresses)) {
        const publicKey = await kvstore.getPublicKey(address);
        if (publicKey) publicKeys.push(publicKey);
      }

      const encryptedManifest = await this.encryption.signAndEncrypt(
        JSON.stringify(data),
        publicKeys,
      );
      manifestFile = encryptedManifest;
    }
    const hash = crypto
      .createHash('sha1')
      .update(stringify(manifestFile))
      .digest('hex');
    const uploadedFile = await this.storageService.uploadFile(
      manifestFile,
      hash,
    );

    if (!uploadedFile) {
      this.logger.log(ErrorBucket.UnableSaveFile, JobService.name);
      throw new BadRequestException(ErrorBucket.UnableSaveFile);
    }

    return uploadedFile;
  }

  private async validateManifest(
    requestType: JobRequestType,
    manifest: FortuneManifestDto | CvatManifestDto | HCaptchaManifestDto,
  ): Promise<boolean> {
    let dtoCheck;

    if (requestType === JobRequestType.FORTUNE) {
      dtoCheck = new FortuneManifestDto();
    } else if (requestType === JobRequestType.HCAPTCHA) {
      dtoCheck = new HCaptchaManifestDto();
    } else {
      dtoCheck = new CvatManifestDto();
    }

    Object.assign(dtoCheck, manifest);

    const validationErrors: ValidationError[] = await validate(dtoCheck);
    if (validationErrors.length > 0) {
      this.logger.log(
        ErrorJob.ManifestValidationFailed,
        JobService.name,
        validationErrors,
      );
      throw new NotFoundException(ErrorJob.ManifestValidationFailed);
    }

    return true;
  }

  public async getJobsByStatus(
    networks: ChainId[],
    userId: number,
    status?: JobStatusFilter,
    skip = 0,
    limit = 10,
  ): Promise<JobListDto[] | BadRequestException> {
    try {
      let jobs: JobEntity[] = [];
      let escrows: EscrowData[] | undefined;

      networks.forEach((chainId) =>
        this.web3Service.validateChainId(Number(chainId)),
      );

      switch (status) {
        case JobStatusFilter.FAILED:
        case JobStatusFilter.PENDING:
        case JobStatusFilter.CANCELED:
          jobs = await this.jobRepository.findByStatusFilter(
            networks,
            userId,
            status,
            skip,
            limit,
          );
          break;
        case JobStatusFilter.LAUNCHED:
        case JobStatusFilter.COMPLETED:
          escrows = await this.findEscrowsByStatus(
            networks,
            userId,
            status,
            skip,
            limit,
          );
          const escrowAddresses = escrows.map((escrow) =>
            ethers.getAddress(escrow.address),
          );

          jobs = await this.jobRepository.findByEscrowAddresses(
            userId,
            escrowAddresses,
          );
          break;
      }

      return this.transformJobs(jobs, escrows);
    } catch (error) {
      throw new BadRequestException(error.message);
    }
  }

  private async findEscrowsByStatus(
    networks: ChainId[],
    userId: number,
    status: JobStatusFilter,
    skip: number,
    limit: number,
  ): Promise<EscrowData[]> {
    const escrows: EscrowData[] = [];
    const statuses = filterToEscrowStatus(status);

    for (const escrowStatus of statuses) {
      escrows.push(
        ...(await EscrowUtils.getEscrows({
          networks,
          jobRequesterId: userId.toString(),
          status: escrowStatus,
          launcher: this.web3Service.signerAddress,
        })),
      );
    }

    if (statuses.length > 1) {
      escrows.sort((a, b) => Number(b.createdAt) - Number(a.createdAt));
    }

    return escrows.slice(skip, limit);
  }

  private async transformJobs(
    jobs: JobEntity[],
    escrows: EscrowData[] | undefined,
  ): Promise<JobListDto[]> {
    const jobPromises = jobs.map(async (job) => {
      return {
        jobId: job.id,
        escrowAddress: job.escrowAddress,
        network: NETWORKS[job.chainId as ChainId]!.title,
        fundAmount: job.fundAmount,
        status: await this.mapJobStatus(job, escrows),
      };
    });

    return Promise.all(jobPromises);
  }

  private async mapJobStatus(job: JobEntity, escrows?: EscrowData[]) {
    if (job.status === JobStatus.PAID) {
      return JobStatus.PENDING;
    }

    if (escrows) {
      const escrow = escrows.find(
        (escrow) =>
          escrow.address.toLowerCase() === job.escrowAddress.toLowerCase(),
      );
      if (escrow) {
        const newJob = await this.updateCompletedStatus(job, escrow);
        return newJob.status;
      }
    }

    return job.status;
  }

  public async getResult(
    userId: number,
    jobId: number,
  ): Promise<FortuneFinalResultDto[] | string> {
    const jobEntity = await this.jobRepository.findOneByIdAndUserId(
      jobId,
      userId,
    );
    if (!jobEntity) {
      this.logger.log(ErrorJob.NotFound, JobService.name);
      throw new NotFoundException(ErrorJob.NotFound);
    }

    const signer = this.web3Service.getSigner(jobEntity.chainId);
    const escrowClient = await EscrowClient.build(signer);

    const finalResultUrl = await escrowClient.getResultsUrl(
      jobEntity.escrowAddress,
    );

    if (!finalResultUrl) {
      this.logger.log(ErrorJob.ResultNotFound, JobService.name);
      throw new NotFoundException(ErrorJob.ResultNotFound);
    }

    if (jobEntity.requestType === JobRequestType.FORTUNE) {
      const result = await this.storageService.download(finalResultUrl);

      if (!result) {
        throw new NotFoundException(ErrorJob.ResultNotFound);
      }

      const allFortuneValidationErrors: ValidationError[] = [];

      for (const fortune of result) {
        const fortuneDtoCheck = new FortuneFinalResultDto();
        Object.assign(fortuneDtoCheck, fortune);
        const fortuneValidationErrors: ValidationError[] =
          await validate(fortuneDtoCheck);
        allFortuneValidationErrors.push(...fortuneValidationErrors);
      }

      if (allFortuneValidationErrors.length > 0) {
        this.logger.log(
          ErrorJob.ResultValidationFailed,
          JobService.name,
          allFortuneValidationErrors,
        );
        throw new NotFoundException(ErrorJob.ResultValidationFailed);
      }
      return result;
    }
    return finalResultUrl;
  }

  public handleProcessJobFailure = async (jobEntity: JobEntity) => {
    if (
      jobEntity.retriesCount <
      this.configService.get(
        ConfigNames.MAX_RETRY_COUNT,
        DEFAULT_MAX_RETRY_COUNT,
      )
    ) {
      jobEntity.retriesCount += 1;
    } else {
      jobEntity.status = JobStatus.FAILED;
    }
    await this.jobRepository.updateOne(jobEntity);
  };

  public getOracleType(requestType: JobRequestType): OracleType {
    if (requestType === JobRequestType.FORTUNE) {
      return OracleType.FORTUNE;
    } else if (requestType === JobRequestType.HCAPTCHA) {
      return OracleType.HCAPTCHA;
    } else {
      return OracleType.CVAT;
    }
  }

  public async processEscrowCancellation(
    jobEntity: JobEntity,
  ): Promise<EscrowCancelDto> {
    const { chainId, escrowAddress } = jobEntity;

    const signer = this.web3Service.getSigner(chainId);
    const escrowClient = await EscrowClient.build(signer);

    const escrowStatus = await escrowClient.getStatus(escrowAddress);
    if (
      escrowStatus === EscrowStatus.Complete ||
      escrowStatus === EscrowStatus.Paid ||
      escrowStatus === EscrowStatus.Cancelled
    ) {
      this.logger.log(ErrorEscrow.InvalidStatusCancellation, JobService.name);
      throw new BadRequestException(ErrorEscrow.InvalidStatusCancellation);
    }

    const balance = await escrowClient.getBalance(escrowAddress);
    if (balance === 0n) {
      this.logger.log(ErrorEscrow.InvalidBalanceCancellation, JobService.name);
      throw new BadRequestException(ErrorEscrow.InvalidBalanceCancellation);
    }

    return escrowClient.cancel(escrowAddress, {
      gasPrice: await this.web3Service.calculateGasPrice(chainId),
    });
  }

  public async escrowFailedWebhook(dto: WebhookDataDto): Promise<void> {
    if (
      dto.eventType !==
      (EventType.ESCROW_FAILED || EventType.TASK_CREATION_FAILED)
    ) {
      this.logger.log(ErrorJob.InvalidEventType, JobService.name);
      throw new BadRequestException(ErrorJob.InvalidEventType);
    }
    const jobEntity = await this.jobRepository.findOneByChainIdAndEscrowAddress(
      dto.chainId,
      dto.escrowAddress,
    );

    if (!jobEntity) {
      this.logger.log(ErrorJob.NotFound, JobService.name);
      throw new NotFoundException(ErrorJob.NotFound);
    }

    if (jobEntity.status !== JobStatus.LAUNCHED) {
      this.logger.log(ErrorJob.NotLaunched, JobService.name);
      throw new ConflictException(ErrorJob.NotLaunched);
    }

    if (!dto.eventData) {
      this.logger.log('Event data is undefined.', JobService.name);
      throw new BadRequestException(
        'Event data is required but was not provided.',
      );
    }

    const reason = dto.eventData.reason;

    if (!reason) {
      this.logger.log('Reason is undefined in event data.', JobService.name);
      throw new BadRequestException(
        'Reason is required in event data but was not provided.',
      );
    }

    jobEntity.status = JobStatus.FAILED;
    jobEntity.failedReason = reason!;
    await this.jobRepository.updateOne(jobEntity);
  }

  public async getDetails(
    userId: number,
    jobId: number,
  ): Promise<JobDetailsDto> {
    let jobEntity = await this.jobRepository.findOneByIdAndUserId(
      jobId,
      userId,
    );

    if (!jobEntity) {
      this.logger.log(ErrorJob.NotFound, JobService.name);
      throw new NotFoundException(ErrorJob.NotFound);
    }

    const { chainId, escrowAddress, manifestUrl, manifestHash } = jobEntity;
    const signer = this.web3Service.getSigner(chainId);

    let escrow, allocation;

    if (escrowAddress) {
      const stakingClient = await StakingClient.build(signer);

      escrow = await EscrowUtils.getEscrow(chainId, escrowAddress);
      allocation = await stakingClient.getAllocation(escrowAddress);
      jobEntity = await this.updateCompletedStatus(jobEntity, escrow);
    }

    let manifestData = await this.storageService.download(manifestUrl);

    if (!manifestData) {
      throw new NotFoundException(ErrorJob.ManifestNotFound);
    }

    let manifest;
    if (typeof manifestData === 'string' && isPGPMessage(manifestData)) {
      manifestData = await this.encryption.decrypt(manifestData as any);
    }

    if (isValidJSON(manifestData)) {
      manifestData = JSON.parse(manifestData);
    }

    if (jobEntity.requestType === JobRequestType.FORTUNE) {
      manifest = manifestData as FortuneManifestDto;
    } else if (jobEntity.requestType === JobRequestType.HCAPTCHA) {
      manifest = manifestData as HCaptchaManifestDto;
    } else {
      manifest = manifestData as CvatManifestDto;
    }

    const baseManifestDetails = {
      chainId,
      tokenAddress: escrow ? escrow.token : ethers.ZeroAddress,
      requesterAddress: signer.address,
      fundAmount: escrow ? Number(escrow.totalFundedAmount) : 0,
      exchangeOracleAddress: escrow?.exchangeOracle || ethers.ZeroAddress,
      recordingOracleAddress: escrow?.recordingOracle || ethers.ZeroAddress,
      reputationOracleAddress: escrow?.reputationOracle || ethers.ZeroAddress,
    };

    let specificManifestDetails;
    if (jobEntity.requestType === JobRequestType.FORTUNE) {
      manifest = manifest as FortuneManifestDto;
      specificManifestDetails = {
        title: manifest.requesterTitle,
        description: manifest.requesterDescription,
        requestType: JobRequestType.FORTUNE,
        submissionsRequired: manifest.submissionsRequired,
      };
    } else if (jobEntity.requestType === JobRequestType.HCAPTCHA) {
      manifest = manifest as HCaptchaManifestDto;
      specificManifestDetails = {
        requestType: JobRequestType.HCAPTCHA,
        submissionsRequired: manifest.job_total_tasks,
      };
    } else {
      manifest = manifest as CvatManifestDto;
      specificManifestDetails = {
        requestType: manifest.annotation.type,
        submissionsRequired: manifest.annotation.job_size,
      };
    }

    const manifestDetails = {
      ...baseManifestDetails,
      ...specificManifestDetails,
    };

    if (!escrowAddress) {
      return {
        details: {
          escrowAddress: ethers.ZeroAddress,
          manifestUrl,
          manifestHash,
          balance: 0,
          paidOut: 0,
          status: jobEntity.status,
        },
        manifest: manifestDetails,
        staking: {
          staker: ethers.ZeroAddress,
          allocated: 0,
          slashed: 0,
        },
      };
    }

    return {
      details: {
        escrowAddress,
        manifestUrl,
        manifestHash,
        balance: Number(ethers.formatEther(escrow?.balance || 0)),
        paidOut: Number(escrow?.amountPaid || 0),
        status: jobEntity.status,
      },
      manifest: manifestDetails,
      staking: {
        staker: allocation?.staker as string,
        allocated: Number(allocation?.tokens),
        slashed: 0, // TODO: Retrieve slash tokens
      },
    };
  }

  public async getTransferLogs(
    chainId: ChainId,
    tokenAddress: string,
    fromBlock: number,
    toBlock: string | number,
  ) {
    const signer = this.web3Service.getSigner(chainId);
    const filter = {
      address: tokenAddress,
      topics: [ethers.id('Transfer(address,address,uint256)')],
      fromBlock: fromBlock,
      toBlock: toBlock,
    };

    return signer.provider?.getLogs(filter);
  }

  public async getPaidOutAmount(
    chainId: ChainId,
    tokenAddress: string,
    escrowAddress: string,
  ): Promise<number> {
    const signer = this.web3Service.getSigner(chainId);
    const tokenContract: HMToken = HMToken__factory.connect(
      tokenAddress,
      signer,
    );

    const logs = await this.getTransferLogs(chainId, tokenAddress, 0, 'latest');
    let paidOutAmount = new Decimal(0);

    logs?.forEach((log) => {
      const parsedLog = tokenContract.interface.parseLog({
        topics: log.topics as string[],
        data: log.data,
      });
      const from = parsedLog?.args[0];
      const amount = parsedLog?.args[2];

      if (from === escrowAddress) {
        paidOutAmount = paidOutAmount.add(ethers.formatEther(amount));
      }
    });

    return Number(paidOutAmount);
  }

  private async getOracleFee(
    oracleAddress: string,
    chainId: ChainId,
  ): Promise<bigint> {
    const signer = this.web3Service.getSigner(chainId);

    const kvStoreClient = await KVStoreClient.build(signer);

    const feeValue = await kvStoreClient.get(oracleAddress, KVStoreKeys.fee);

    return BigInt(feeValue ? feeValue : 1);
  }

  private async updateCompletedStatus(
    job: JobEntity,
    escrow: EscrowData,
  ): Promise<JobEntity> {
    let updatedJob = job;
    if (
      escrow.status === EscrowStatus[EscrowStatus.Complete] &&
      job.status !== JobStatus.COMPLETED
    ) {
      job.status = JobStatus.COMPLETED;
      updatedJob = await this.jobRepository.updateOne(job);
    }
    return updatedJob;
  }

  public async completeJob(dto: WebhookDataDto): Promise<void> {
    const jobEntity = await this.jobRepository.findOneByChainIdAndEscrowAddress(
      dto.chainId,
      dto.escrowAddress,
    );

    if (!jobEntity) {
      this.logger.log(ErrorJob.NotFound, JobService.name);
      throw new NotFoundException(ErrorJob.NotFound);
    }

    // If job status already completed by getDetails do nothing
    if (jobEntity.status === JobStatus.COMPLETED) {
      return;
    }
    if (jobEntity.status !== JobStatus.LAUNCHED) {
      this.logger.log(ErrorJob.NotLaunched, JobService.name);
      throw new ConflictException(ErrorJob.NotLaunched);
    }

    jobEntity.status = JobStatus.COMPLETED;
    await this.jobRepository.updateOne(jobEntity);
  }
}<|MERGE_RESOLUTION|>--- conflicted
+++ resolved
@@ -524,18 +524,13 @@
         manifestOrigin,
       );
 
-      jobEntity.manifestUrl = url;
-      jobEntity.manifestHash = hash;
+      jobEntity.manifestHash = url;
+      jobEntity.manifestUrl = hash;
     }
 
     jobEntity.chainId = chainId;
     jobEntity.userId = userId;
-<<<<<<< HEAD
-=======
-    jobEntity.manifestUrl = url;
-    jobEntity.manifestHash = hash;
     jobEntity.requestType = requestType;
->>>>>>> c63014e1
     jobEntity.fee = tokenFee;
     jobEntity.fundAmount = tokenFundAmount;
     jobEntity.status = JobStatus.PENDING;
@@ -591,9 +586,8 @@
   }
 
   public async createEscrow(jobEntity: JobEntity): Promise<JobEntity> {
-    const manifest = this.downloadManifest(jobEntity.manifestUrl);
-
-    //const { getTrustedHandlers } = this.createJobSpecificActions[requestType];
+    const { getTrustedHandlers } =
+      this.createJobSpecificActions[jobEntity.requestType];
 
     const signer = this.web3Service.getSigner(jobEntity.chainId);
 
@@ -601,7 +595,7 @@
 
     const escrowAddress = await escrowClient.createEscrow(
       NETWORKS[jobEntity.chainId as ChainId]!.hmtAddress,
-      [],
+      getTrustedHandlers(),
       jobEntity.userId.toString(),
       {
         gasPrice: await this.web3Service.calculateGasPrice(jobEntity.chainId),

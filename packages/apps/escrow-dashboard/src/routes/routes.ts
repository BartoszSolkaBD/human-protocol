import { FC } from 'react';
<<<<<<< HEAD
import { Main, Leaderboard, Leader, Escrow, Profile, Owner } from 'src/pages';
=======
import { Main, Leaderboard, Kvstore } from 'src/pages';
>>>>>>> a88083e3

interface Route {
  key: string;
  title: string;
  path: string;
  component: FC;
}

export const routes: Array<Route> = [
  {
    key: 'main-route',
    title: 'Main',
    path: '/',
    component: Main,
  },
  {
    key: 'leaderboard-route',
    title: 'Leaderboard',
    path: '/leaderboard',
    component: Leaderboard,
  },
  {
<<<<<<< HEAD
    key: 'leader-detail-route',
    title: 'Leader',
    path: '/leader/:address',
    component: Leader,
  },
  {
    key: 'escrow-detail-route',
    title: 'Escrow',
    path: '/escrow/:address',
    component: Escrow,
  },
  {
    key: 'profile-route',
    title: 'Profile',
    path: '/profile',
    component: Profile,
  },
  {
    key: 'owner-route',
    title: 'owner',
    path: '/owner',
    component: Owner,
=======
    key: 'kvstore-route',
    title: 'KV Store',
    path: '/kvstore',
    enabled: true,
    component: Kvstore,
>>>>>>> a88083e3
  },
];<|MERGE_RESOLUTION|>--- conflicted
+++ resolved
@@ -1,9 +1,13 @@
 import { FC } from 'react';
-<<<<<<< HEAD
-import { Main, Leaderboard, Leader, Escrow, Profile, Owner } from 'src/pages';
-=======
-import { Main, Leaderboard, Kvstore } from 'src/pages';
->>>>>>> a88083e3
+import {
+  Main,
+  Leaderboard,
+  Kvstore,
+  Leader,
+  Escrow,
+  Profile,
+  Owner,
+} from 'src/pages';
 
 interface Route {
   key: string;
@@ -26,7 +30,6 @@
     component: Leaderboard,
   },
   {
-<<<<<<< HEAD
     key: 'leader-detail-route',
     title: 'Leader',
     path: '/leader/:address',
@@ -49,12 +52,11 @@
     title: 'owner',
     path: '/owner',
     component: Owner,
-=======
+  },
+  {
     key: 'kvstore-route',
     title: 'KV Store',
     path: '/kvstore',
-    enabled: true,
     component: Kvstore,
->>>>>>> a88083e3
   },
 ];
export { EscrowContainer as Escrow } from './Escrow';
export { TokenContainer as Token } from './Token';
export { LeaderboardContainer as Leaderboard } from './Leaderboard';
<<<<<<< HEAD
export { PageWrapper } from './PageWrapper';
export { ViewTitle } from './ViewTitle';
=======
export { KvstoreView as Kvstore } from './Kvstore';
>>>>>>> a88083e3
export { SolvedTasksContainer as SolvedTasks } from './SolvedTasks';
export { NewsContainer as News } from './News';
export { App } from './App';<|MERGE_RESOLUTION|>--- conflicted
+++ resolved
@@ -1,12 +1,9 @@
 export { EscrowContainer as Escrow } from './Escrow';
 export { TokenContainer as Token } from './Token';
 export { LeaderboardContainer as Leaderboard } from './Leaderboard';
-<<<<<<< HEAD
 export { PageWrapper } from './PageWrapper';
 export { ViewTitle } from './ViewTitle';
-=======
 export { KvstoreView as Kvstore } from './Kvstore';
->>>>>>> a88083e3
 export { SolvedTasksContainer as SolvedTasks } from './SolvedTasks';
 export { NewsContainer as News } from './News';
 export { App } from './App';
import * as React from 'react';
<<<<<<< HEAD
import {
  Box,
  Button,
  IconButton,
  useMediaQuery,
  useTheme,
} from '@mui/material';
import userSvg from 'src/assets/user.svg';
import { ViewTitle } from 'src/components';
=======
import { Box, Button } from '@mui/material';

import userSvg from 'src/assets/user.svg';
import ViewTitle from 'src/components/ViewTitle';
>>>>>>> 70bc719f

import { LeaderboardView } from './LeaderboardView';
import FilterListFilledIcon from '../Icons/FilterListFilled';
import { useState } from 'react';

interface ILeaderboardContainer {
  showAll?: boolean;
}

export const LeaderboardContainer: React.FC<ILeaderboardContainer> = ({
  showAll = true,
}): React.ReactElement => {
  const theme = useTheme();
  const isMobile = useMediaQuery(theme.breakpoints.down('md'));
  const [mobileFilterOpen, setMobileFilterOpen] = useState(false);

  const openMobileFilter = () => setMobileFilterOpen(true);

  const closeMobileFilter = () => setMobileFilterOpen(false);

  return (
    <Box mt={{ xs: 4, md: 8 }} id="leaderboard">
      <Box display="flex" alignItems="center" flexWrap="wrap">
        <ViewTitle title="Leaderboard" iconUrl={userSvg} />
        {!showAll && (
          <Button
            variant="outlined"
            sx={{ ml: { xs: 'auto', sm: 3 }, mr: { xs: 'auto', sm: 0 } }}
            href="/leaderboard"
          >
            See More
          </Button>
        )}
        {showAll && isMobile && (
          <IconButton sx={{ ml: 'auto' }} onClick={openMobileFilter}>
            <FilterListFilledIcon />
          </IconButton>
        )}
      </Box>
      <Box mt={{ xs: 4, md: 8 }}>
        <LeaderboardView
          showAll={showAll}
          filterOpen={mobileFilterOpen}
          openFilter={openMobileFilter}
          closeFilter={closeMobileFilter}
        />
      </Box>
    </Box>
  );
};<|MERGE_RESOLUTION|>--- conflicted
+++ resolved
@@ -1,5 +1,4 @@
 import * as React from 'react';
-<<<<<<< HEAD
 import {
   Box,
   Button,
@@ -7,14 +6,9 @@
   useMediaQuery,
   useTheme,
 } from '@mui/material';
-import userSvg from 'src/assets/user.svg';
-import { ViewTitle } from 'src/components';
-=======
-import { Box, Button } from '@mui/material';
 
 import userSvg from 'src/assets/user.svg';
-import ViewTitle from 'src/components/ViewTitle';
->>>>>>> 70bc719f
+import { ViewTitle } from 'src/components/ViewTitle';
 
 import { LeaderboardView } from './LeaderboardView';
 import FilterListFilledIcon from '../Icons/FilterListFilled';

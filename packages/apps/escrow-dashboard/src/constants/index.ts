--- conflicted
+++ resolved
@@ -7,12 +7,9 @@
   POLYGON = 137,
   POLYGON_MUMBAI = 80001,
   MOONBEAM = 1284,
-<<<<<<< HEAD
   MOONBASE_ALPHA = 1287,
-=======
   AVALANCHE_TESTNET = 43113,
   AVALANCHE = 43114,
->>>>>>> 0608dd08
 }
 
 export const HMT_ADDRESSES: { [chainId in ChainId]?: string } = {
@@ -38,23 +35,17 @@
   ChainId.POLYGON,
   ChainId.POLYGON_MUMBAI,
   ChainId.MOONBEAM,
-<<<<<<< HEAD
   ChainId.MOONBASE_ALPHA,
-=======
   ChainId.AVALANCHE_TESTNET,
   ChainId.AVALANCHE,
->>>>>>> 0608dd08
 ];
 
 export const TESTNET_CHAIN_IDS = [
   ChainId.GOERLI,
   ChainId.BSC_TESTNET,
   ChainId.POLYGON_MUMBAI,
-<<<<<<< HEAD
   ChainId.MOONBASE_ALPHA,
-=======
   ChainId.AVALANCHE_TESTNET,
->>>>>>> 0608dd08
 ];
 
 export const ESCROW_NETWORKS: {
@@ -119,7 +110,6 @@
     factoryAddress: '0x98108c28B7767a52BE38B4860832dd4e11A7ecad',
     hmtAddress: '0x3b25BC1dC591D24d60560d0135D6750A561D4764',
   },
-<<<<<<< HEAD
   [ChainId.MOONBASE_ALPHA]: {
     chainId: ChainId.MOONBASE_ALPHA,
     title: 'Moonbase Alpha',
@@ -129,7 +119,7 @@
       'https://api.thegraph.com/subgraphs/name/humanprotocol/moonbase-alpha-v1',
     factoryAddress: '0x707fb5A5d36BC15275Af3f73262bf9a1D8C470EB',
     hmtAddress: '0xe4C8eC5d057EacF40060b2174627a4941a5c8127',
-=======
+  },
   [ChainId.AVALANCHE_TESTNET]: {
     chainId: ChainId.AVALANCHE_TESTNET,
     title: 'Fuji C-Chain',
@@ -150,7 +140,6 @@
     subgraphUrl: 'https://api.thegraph.com/subgraphs/name/humanprotocol/fuji',
     factoryAddress: '0x9767a578ba7a5FA1563c8229943cB01cd8446BB4',
     hmtAddress: '0x12365293cb6477d4fc2686e46BB97E3Fb64f1550',
->>>>>>> 0608dd08
   },
 };
 

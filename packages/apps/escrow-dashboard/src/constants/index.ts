import { goerli, bsc, bscTestnet, polygon, polygonMumbai
    , moonbeam,Chain } from "wagmi/chains";


export enum ChainId {
  ALL = -1,
  MAINNET = 1,
  RINKEBY = 4,
  GOERLI = 5,
  BSC_MAINNET = 56,
  BSC_TESTNET = 97,
  POLYGON = 137,
  POLYGON_MUMBAI = 80001,
  MOONBEAM = 1284,
  MOONBASE_ALPHA = 1287,
  AVALANCHE_TESTNET = 43113,
  AVALANCHE = 43114,
}

export const HMT_ADDRESSES: { [chainId in ChainId]?: string } = {
<<<<<<< HEAD
  [ChainId.MAINNET]: "0xd1ba9BAC957322D6e8c07a160a3A8dA11A0d2867",
  [ChainId.POLYGON]: "0xc748b2a084f8efc47e086ccddd9b7e67aeb571bf"
=======
  [ChainId.MAINNET]: '0xd1ba9BAC957322D6e8c07a160a3A8dA11A0d2867',
  [ChainId.POLYGON]: '0xc748b2a084f8efc47e086ccddd9b7e67aeb571bf',
  [ChainId.AVALANCHE]: '0x12365293cb6477d4fc2686e46BB97E3Fb64f1550',
>>>>>>> 35d3beed
};

export interface IEscrowNetwork {
  chainId: number;
  title: string;
  scanUrl: string;
  rpcUrl: string;
  subgraphUrl: string;
  hmtAddress: string;
  factoryAddress: string;
<<<<<<< HEAD
  kvstoreAddress: string;
  wagmiChain: Chain;
=======
  oldSubgraphUrl: string;
  oldFactoryAddress: string;
>>>>>>> 35d3beed
}

export const SUPPORTED_CHAIN_IDS = [
  ChainId.RINKEBY,
  ChainId.GOERLI,
  ChainId.BSC_MAINNET,
  ChainId.BSC_TESTNET,
  ChainId.POLYGON,
  ChainId.POLYGON_MUMBAI,
<<<<<<< HEAD
  ChainId.MOONBEAM
=======
  ChainId.MOONBEAM,
  ChainId.MOONBASE_ALPHA,
  ChainId.AVALANCHE_TESTNET,
  ChainId.AVALANCHE,
>>>>>>> 35d3beed
];

export const TESTNET_CHAIN_IDS = [
  ChainId.RINKEBY,
  ChainId.GOERLI,
  ChainId.BSC_TESTNET,
<<<<<<< HEAD
  ChainId.POLYGON_MUMBAI
=======
  ChainId.POLYGON_MUMBAI,
  ChainId.MOONBASE_ALPHA,
  ChainId.AVALANCHE_TESTNET,
>>>>>>> 35d3beed
];

export const ESCROW_NETWORKS: {
  [chainId in ChainId]?: IEscrowNetwork;
} = {
  [ChainId.RINKEBY]: {
    chainId: ChainId.RINKEBY,
    title: 'Ethereum Rinkeby',
    scanUrl: 'https://rinkeby.etherscan.io',
    rpcUrl: 'https://rinkeby.infura.io/v3/9aa3d95b3bc440fa88ea12eaa4456161',
    subgraphUrl: '',
    factoryAddress: '0x925B24444511c86F4d4E63141D8Be0A025E2dca4',
    hmtAddress: '0x4dCf5ac4509888714dd43A5cCc46d7ab389D9c23',
    oldSubgraphUrl: '',
    oldFactoryAddress: '',
  },
  [ChainId.GOERLI]: {
    chainId: ChainId.GOERLI,
<<<<<<< HEAD
    title: "Ethereum Goerli",
    scanUrl: "https://goerli.etherscan.io",
    rpcUrl: "https://goerli.infura.io/v3/9aa3d95b3bc440fa88ea12eaa4456161",
    subgraphUrl: "https://api.thegraph.com/subgraphs/name/humanprotocol/goerli",
    factoryAddress: "0xaAe6a2646C1F88763E62e0cD08aD050Ea66AC46F",
    hmtAddress: "0xd3A31D57FDD790725d0F6B78095F62E8CD4ab317",
    kvstoreAddress: "0xc9Fe39c4b6e1d7A2991355Af159956982DADf842",
    wagmiChain: goerli
  },
  [ChainId.BSC_MAINNET]: {
    chainId: ChainId.BSC_MAINNET,
    title: "Binance Smart Chain",
    scanUrl: "https://bscscan.com",
    rpcUrl: "https://bsc-dataseed1.binance.org/",
    subgraphUrl: "https://api.thegraph.com/subgraphs/name/humanprotocol/bsc",
    factoryAddress: "0xc88bC422cAAb2ac8812de03176402dbcA09533f4",
    hmtAddress: "0x0d501B743F22b641B8C8dfe00F1AAb881D57DDC7",
    kvstoreAddress: "0x70671167176C4934204B1C7e97F5e86695857ef2",
      wagmiChain: bsc
=======
    title: 'Ethereum Goerli',
    scanUrl: 'https://goerli.etherscan.io',
    rpcUrl: 'https://goerli.infura.io/v3/9aa3d95b3bc440fa88ea12eaa4456161',
    subgraphUrl:
      'https://api.thegraph.com/subgraphs/name/humanprotocol/goerli-v1',
    factoryAddress: '0x87469B4f2Fcf37cBd34E54244c0BD4Fa0603664c',
    hmtAddress: '0xd3A31D57FDD790725d0F6B78095F62E8CD4ab317',
    oldSubgraphUrl:
      'https://api.thegraph.com/subgraphs/name/humanprotocol/goerli',
    oldFactoryAddress: '0xaAe6a2646C1F88763E62e0cD08aD050Ea66AC46F',
  },
  [ChainId.BSC_MAINNET]: {
    chainId: ChainId.BSC_MAINNET,
    title: 'Binance Smart Chain',
    scanUrl: 'https://bscscan.com',
    rpcUrl: 'https://bsc-dataseed1.binance.org/',
    subgraphUrl: 'https://api.thegraph.com/subgraphs/name/humanprotocol/bsc-v1',
    factoryAddress: '0xD9c75a1Aa4237BB72a41E5E26bd8384f10c1f55a',
    hmtAddress: '0x0d501B743F22b641B8C8dfe00F1AAb881D57DDC7',
    oldSubgraphUrl: 'https://api.thegraph.com/subgraphs/name/humanprotocol/bsc',
    oldFactoryAddress: '0xc88bC422cAAb2ac8812de03176402dbcA09533f4',
>>>>>>> 35d3beed
  },
  [ChainId.BSC_TESTNET]: {
    chainId: ChainId.BSC_TESTNET,
    title: "Binance Smart Chain (Testnet)",
    scanUrl: "https://testnet.bscscan.com",
    rpcUrl: "https://data-seed-prebsc-1-s3.binance.org:8545",
    subgraphUrl:
<<<<<<< HEAD
      "https://api.thegraph.com/subgraphs/name/humanprotocol/bsctest",
    factoryAddress: "0xaae6a2646c1f88763e62e0cd08ad050ea66ac46f",
    hmtAddress: "0xd3a31d57fdd790725d0f6b78095f62e8cd4ab317",
    kvstoreAddress: "0x3aD4B091E054f192a822D1406f4535eAd38580e4",
      wagmiChain: bscTestnet
=======
      'https://api.thegraph.com/subgraphs/name/humanprotocol/bsctest-v1',
    factoryAddress: '0x2bfA592DBDaF434DDcbb893B1916120d181DAD18',
    hmtAddress: '0xE3D74BBFa45B4bCa69FF28891fBE392f4B4d4e4d',
    oldSubgraphUrl:
      'https://api.thegraph.com/subgraphs/name/humanprotocol/bsctest',
    oldFactoryAddress: '0xaae6a2646c1f88763e62e0cd08ad050ea66ac46f',
>>>>>>> 35d3beed
  },
  [ChainId.POLYGON]: {
    chainId: ChainId.POLYGON,
    title: "Polygon",
    scanUrl: "https://polygonscan.com",
    rpcUrl: "https://polygon-rpc.com/",
    subgraphUrl:
<<<<<<< HEAD
      "https://api.thegraph.com/subgraphs/name/humanprotocol/polygon",
    factoryAddress: "0x45eBc3eAE6DA485097054ae10BA1A0f8e8c7f794",
    hmtAddress: "0xc748B2A084F8eFc47E086ccdDD9b7e67aEb571BF",
    kvstoreAddress: "0x35Cf4beBD58F9C8D75B9eA2599479b6C173d406F",
      wagmiChain: polygon
  },
  [ChainId.POLYGON_MUMBAI]: {
    chainId: ChainId.POLYGON_MUMBAI,
    title: "Polygon Mumbai",
    scanUrl: "https://mumbai.polygonscan.com",
    rpcUrl: "https://rpc-mumbai.maticvigil.com",
    subgraphUrl: "https://api.thegraph.com/subgraphs/name/humanprotocol/mumbai",
    factoryAddress: "0x558cd800f9F0B02f3B149667bDe003284c867E94",
    hmtAddress: "0x0376D26246Eb35FF4F9924cF13E6C05fd0bD7Fb4",
    kvstoreAddress: "0xD7F61E812e139a5a02eDae9Dfec146E1b8eA3807",
      wagmiChain: polygonMumbai
=======
      'https://api.thegraph.com/subgraphs/name/humanprotocol/polygon-v1',
    factoryAddress: '0xBDBfD2cC708199C5640C6ECdf3B0F4A4C67AdfcB',
    hmtAddress: '0xc748B2A084F8eFc47E086ccdDD9b7e67aEb571BF',
    oldSubgraphUrl:
      'https://api.thegraph.com/subgraphs/name/humanprotocol/polygon',
    oldFactoryAddress: '0x45eBc3eAE6DA485097054ae10BA1A0f8e8c7f794',
  },
  [ChainId.POLYGON_MUMBAI]: {
    chainId: ChainId.POLYGON_MUMBAI,
    title: 'Polygon Mumbai',
    scanUrl: 'https://mumbai.polygonscan.com',
    rpcUrl: 'https://rpc-mumbai.maticvigil.com',
    subgraphUrl:
      'https://api.thegraph.com/subgraphs/name/humanprotocol/mumbai-v1',
    factoryAddress: '0xA8D927C4DA17A6b71675d2D49dFda4E9eBE58f2d',
    hmtAddress: '0x0376D26246Eb35FF4F9924cF13E6C05fd0bD7Fb4',
    oldSubgraphUrl:
      'https://api.thegraph.com/subgraphs/name/humanprotocol/mumbai',
    oldFactoryAddress: '0x558cd800f9F0B02f3B149667bDe003284c867E94',
>>>>>>> 35d3beed
  },
  [ChainId.MOONBEAM]: {
    chainId: ChainId.MOONBEAM,
    title: "Moonbeam",
    scanUrl: "https://moonbeam.moonscan.io",
    rpcUrl: "https://rpc.api.moonbeam.network",
    subgraphUrl:
<<<<<<< HEAD
      "https://api.thegraph.com/subgraphs/name/humanprotocol/moonbeam",
    factoryAddress: "0x98108c28B7767a52BE38B4860832dd4e11A7ecad",
    hmtAddress: "0x3b25BC1dC591D24d60560d0135D6750A561D4764",
    kvstoreAddress: "0x70671167176C4934204B1C7e97F5e86695857ef2",
    wagmiChain: moonbeam
  }
=======
      'https://api.thegraph.com/subgraphs/name/humanprotocol/moonbeam-v1',
    factoryAddress: '0xD9c75a1Aa4237BB72a41E5E26bd8384f10c1f55a',
    hmtAddress: '0x3b25BC1dC591D24d60560d0135D6750A561D4764',
    oldSubgraphUrl:
      'https://api.thegraph.com/subgraphs/name/humanprotocol/moonbeam',
    oldFactoryAddress: '0x98108c28B7767a52BE38B4860832dd4e11A7ecad',
  },
  [ChainId.MOONBASE_ALPHA]: {
    chainId: ChainId.MOONBASE_ALPHA,
    title: 'Moonbase Alpha',
    scanUrl: 'https://moonbase.moonscan.io/',
    rpcUrl: 'https://rpc.api.moonbase.moonbeam.network',
    subgraphUrl:
      'https://api.thegraph.com/subgraphs/name/humanprotocol/moonbase-alpha-v1',
    factoryAddress: '0x707fb5A5d36BC15275Af3f73262bf9a1D8C470EB',
    hmtAddress: '0xe4C8eC5d057EacF40060b2174627a4941a5c8127',
    oldSubgraphUrl: '',
    oldFactoryAddress: '',
  },
  [ChainId.AVALANCHE_TESTNET]: {
    chainId: ChainId.AVALANCHE_TESTNET,
    title: 'Fuji C-Chain',
    scanUrl: 'https://testnet.snowtrace.io',
    rpcUrl: 'https://api.avax-test.network/ext/C/rpc',
    // Subgraph hasn't been implemented yet
    subgraphUrl:
      'https://api.thegraph.com/subgraphs/name/humanprotocol/avalanche',
    factoryAddress: '0xfb4469201951C3B9a7F1996c477cb7BDBEcE0A88',
    hmtAddress: '0x9406d5c635AD22b0d76c75E52De57A2177919ca3',
    oldSubgraphUrl: '',
    oldFactoryAddress: '',
  },
  [ChainId.AVALANCHE]: {
    chainId: ChainId.AVALANCHE,
    title: 'Avalanche C-Chain Mainnet',
    scanUrl: 'https://snowtrace.io',
    rpcUrl: 'https://api.avax.network/ext/bc/C/rpc',
    // Subgraph hasn't been implemented yet
    subgraphUrl: 'https://api.thegraph.com/subgraphs/name/humanprotocol/fuji',
    factoryAddress: '0x9767a578ba7a5FA1563c8229943cB01cd8446BB4',
    hmtAddress: '0x12365293cb6477d4fc2686e46BB97E3Fb64f1550',
    oldSubgraphUrl: '',
    oldFactoryAddress: '',
  },
>>>>>>> 35d3beed
};

export const FAST_INTERVAL = 10_000;
export const SLOW_INTERVAL = 60_000;

export const ROLES = [
  "Operator (Job Launcher)",
  "Validator",
  "Exchange Oracle",
  "Reputation Oracle",
  "Recording Oracle"
];

export const HM_TOKEN_DECIMALS = 18;

export const STAKING_CONTRACT_ADDRESS =
  "0x1fA701df2bb75f2cE8B6439669BD1eCfCf8b26fe";

export const BITFINEX_SUPPORTED_CHAIN_IDS = [ChainId.MAINNET, ChainId.POLYGON];

export const BITFINEX_HOT_WALLET_ADDRESS =
  "0x77134cbc06cb00b66f4c7e623d5fdbf6777635ec";<|MERGE_RESOLUTION|>--- conflicted
+++ resolved
@@ -1,6 +1,15 @@
-import { goerli, bsc, bscTestnet, polygon, polygonMumbai
-    , moonbeam,Chain } from "wagmi/chains";
-
+import {
+  goerli,
+  bsc,
+  bscTestnet,
+  polygon,
+  polygonMumbai,
+  moonbeam,
+  Chain,
+  moonbaseAlpha,
+  avalancheFuji,
+  avalanche,
+} from 'wagmi/chains';
 
 export enum ChainId {
   ALL = -1,
@@ -16,16 +25,35 @@
   AVALANCHE_TESTNET = 43113,
   AVALANCHE = 43114,
 }
-
+const rinkeby = {
+  id: ChainId.RINKEBY,
+  name: 'Ethereum Rinkeby',
+  network: 'rinkeby',
+  nativeCurrency: {
+    decimals: 18,
+    name: 'Avalanche',
+    symbol: 'AVAX',
+  },
+  rpcUrls: {
+    public: {
+      http: ['https://rinkeby.infura.io/v3/9aa3d95b3bc440fa88ea12eaa4456161'],
+    },
+    default: {
+      http: ['https://rinkeby.infura.io/v3/9aa3d95b3bc440fa88ea12eaa4456161'],
+    },
+  },
+  blockExplorers: {
+    etherscan: {
+      name: 'rinkeby etherscan',
+      url: 'https://rinkeby.etherscan.io',
+    },
+    default: { name: 'rinkebyetherscan', url: 'https://rinkeby.etherscan.io' },
+  },
+} as const satisfies Chain;
 export const HMT_ADDRESSES: { [chainId in ChainId]?: string } = {
-<<<<<<< HEAD
-  [ChainId.MAINNET]: "0xd1ba9BAC957322D6e8c07a160a3A8dA11A0d2867",
-  [ChainId.POLYGON]: "0xc748b2a084f8efc47e086ccddd9b7e67aeb571bf"
-=======
   [ChainId.MAINNET]: '0xd1ba9BAC957322D6e8c07a160a3A8dA11A0d2867',
   [ChainId.POLYGON]: '0xc748b2a084f8efc47e086ccddd9b7e67aeb571bf',
   [ChainId.AVALANCHE]: '0x12365293cb6477d4fc2686e46BB97E3Fb64f1550',
->>>>>>> 35d3beed
 };
 
 export interface IEscrowNetwork {
@@ -36,13 +64,11 @@
   subgraphUrl: string;
   hmtAddress: string;
   factoryAddress: string;
-<<<<<<< HEAD
+
   kvstoreAddress: string;
   wagmiChain: Chain;
-=======
   oldSubgraphUrl: string;
   oldFactoryAddress: string;
->>>>>>> 35d3beed
 }
 
 export const SUPPORTED_CHAIN_IDS = [
@@ -52,27 +78,19 @@
   ChainId.BSC_TESTNET,
   ChainId.POLYGON,
   ChainId.POLYGON_MUMBAI,
-<<<<<<< HEAD
-  ChainId.MOONBEAM
-=======
   ChainId.MOONBEAM,
   ChainId.MOONBASE_ALPHA,
   ChainId.AVALANCHE_TESTNET,
   ChainId.AVALANCHE,
->>>>>>> 35d3beed
 ];
 
 export const TESTNET_CHAIN_IDS = [
   ChainId.RINKEBY,
   ChainId.GOERLI,
   ChainId.BSC_TESTNET,
-<<<<<<< HEAD
-  ChainId.POLYGON_MUMBAI
-=======
   ChainId.POLYGON_MUMBAI,
   ChainId.MOONBASE_ALPHA,
   ChainId.AVALANCHE_TESTNET,
->>>>>>> 35d3beed
 ];
 
 export const ESCROW_NETWORKS: {
@@ -88,30 +106,11 @@
     hmtAddress: '0x4dCf5ac4509888714dd43A5cCc46d7ab389D9c23',
     oldSubgraphUrl: '',
     oldFactoryAddress: '',
+    kvstoreAddress: '',
+    wagmiChain: rinkeby,
   },
   [ChainId.GOERLI]: {
     chainId: ChainId.GOERLI,
-<<<<<<< HEAD
-    title: "Ethereum Goerli",
-    scanUrl: "https://goerli.etherscan.io",
-    rpcUrl: "https://goerli.infura.io/v3/9aa3d95b3bc440fa88ea12eaa4456161",
-    subgraphUrl: "https://api.thegraph.com/subgraphs/name/humanprotocol/goerli",
-    factoryAddress: "0xaAe6a2646C1F88763E62e0cD08aD050Ea66AC46F",
-    hmtAddress: "0xd3A31D57FDD790725d0F6B78095F62E8CD4ab317",
-    kvstoreAddress: "0xc9Fe39c4b6e1d7A2991355Af159956982DADf842",
-    wagmiChain: goerli
-  },
-  [ChainId.BSC_MAINNET]: {
-    chainId: ChainId.BSC_MAINNET,
-    title: "Binance Smart Chain",
-    scanUrl: "https://bscscan.com",
-    rpcUrl: "https://bsc-dataseed1.binance.org/",
-    subgraphUrl: "https://api.thegraph.com/subgraphs/name/humanprotocol/bsc",
-    factoryAddress: "0xc88bC422cAAb2ac8812de03176402dbcA09533f4",
-    hmtAddress: "0x0d501B743F22b641B8C8dfe00F1AAb881D57DDC7",
-    kvstoreAddress: "0x70671167176C4934204B1C7e97F5e86695857ef2",
-      wagmiChain: bsc
-=======
     title: 'Ethereum Goerli',
     scanUrl: 'https://goerli.etherscan.io',
     rpcUrl: 'https://goerli.infura.io/v3/9aa3d95b3bc440fa88ea12eaa4456161',
@@ -122,6 +121,8 @@
     oldSubgraphUrl:
       'https://api.thegraph.com/subgraphs/name/humanprotocol/goerli',
     oldFactoryAddress: '0xaAe6a2646C1F88763E62e0cD08aD050Ea66AC46F',
+    kvstoreAddress: '0xc9Fe39c4b6e1d7A2991355Af159956982DADf842',
+    wagmiChain: goerli,
   },
   [ChainId.BSC_MAINNET]: {
     chainId: ChainId.BSC_MAINNET,
@@ -133,59 +134,38 @@
     hmtAddress: '0x0d501B743F22b641B8C8dfe00F1AAb881D57DDC7',
     oldSubgraphUrl: 'https://api.thegraph.com/subgraphs/name/humanprotocol/bsc',
     oldFactoryAddress: '0xc88bC422cAAb2ac8812de03176402dbcA09533f4',
->>>>>>> 35d3beed
+    kvstoreAddress: '0x70671167176C4934204B1C7e97F5e86695857ef2',
+    wagmiChain: bsc,
   },
   [ChainId.BSC_TESTNET]: {
     chainId: ChainId.BSC_TESTNET,
-    title: "Binance Smart Chain (Testnet)",
-    scanUrl: "https://testnet.bscscan.com",
-    rpcUrl: "https://data-seed-prebsc-1-s3.binance.org:8545",
-    subgraphUrl:
-<<<<<<< HEAD
-      "https://api.thegraph.com/subgraphs/name/humanprotocol/bsctest",
-    factoryAddress: "0xaae6a2646c1f88763e62e0cd08ad050ea66ac46f",
-    hmtAddress: "0xd3a31d57fdd790725d0f6b78095f62e8cd4ab317",
-    kvstoreAddress: "0x3aD4B091E054f192a822D1406f4535eAd38580e4",
-      wagmiChain: bscTestnet
-=======
+    title: 'Binance Smart Chain (Testnet)',
+    scanUrl: 'https://testnet.bscscan.com',
+    rpcUrl: 'https://data-seed-prebsc-1-s3.binance.org:8545',
+    subgraphUrl:
       'https://api.thegraph.com/subgraphs/name/humanprotocol/bsctest-v1',
     factoryAddress: '0x2bfA592DBDaF434DDcbb893B1916120d181DAD18',
     hmtAddress: '0xE3D74BBFa45B4bCa69FF28891fBE392f4B4d4e4d',
     oldSubgraphUrl:
       'https://api.thegraph.com/subgraphs/name/humanprotocol/bsctest',
     oldFactoryAddress: '0xaae6a2646c1f88763e62e0cd08ad050ea66ac46f',
->>>>>>> 35d3beed
+    kvstoreAddress: '0x3aD4B091E054f192a822D1406f4535eAd38580e4',
+    wagmiChain: bscTestnet,
   },
   [ChainId.POLYGON]: {
     chainId: ChainId.POLYGON,
-    title: "Polygon",
-    scanUrl: "https://polygonscan.com",
-    rpcUrl: "https://polygon-rpc.com/",
-    subgraphUrl:
-<<<<<<< HEAD
-      "https://api.thegraph.com/subgraphs/name/humanprotocol/polygon",
-    factoryAddress: "0x45eBc3eAE6DA485097054ae10BA1A0f8e8c7f794",
-    hmtAddress: "0xc748B2A084F8eFc47E086ccdDD9b7e67aEb571BF",
-    kvstoreAddress: "0x35Cf4beBD58F9C8D75B9eA2599479b6C173d406F",
-      wagmiChain: polygon
-  },
-  [ChainId.POLYGON_MUMBAI]: {
-    chainId: ChainId.POLYGON_MUMBAI,
-    title: "Polygon Mumbai",
-    scanUrl: "https://mumbai.polygonscan.com",
-    rpcUrl: "https://rpc-mumbai.maticvigil.com",
-    subgraphUrl: "https://api.thegraph.com/subgraphs/name/humanprotocol/mumbai",
-    factoryAddress: "0x558cd800f9F0B02f3B149667bDe003284c867E94",
-    hmtAddress: "0x0376D26246Eb35FF4F9924cF13E6C05fd0bD7Fb4",
-    kvstoreAddress: "0xD7F61E812e139a5a02eDae9Dfec146E1b8eA3807",
-      wagmiChain: polygonMumbai
-=======
+    title: 'Polygon',
+    scanUrl: 'https://polygonscan.com',
+    rpcUrl: 'https://polygon-rpc.com/',
+    subgraphUrl:
       'https://api.thegraph.com/subgraphs/name/humanprotocol/polygon-v1',
     factoryAddress: '0xBDBfD2cC708199C5640C6ECdf3B0F4A4C67AdfcB',
     hmtAddress: '0xc748B2A084F8eFc47E086ccdDD9b7e67aEb571BF',
     oldSubgraphUrl:
       'https://api.thegraph.com/subgraphs/name/humanprotocol/polygon',
     oldFactoryAddress: '0x45eBc3eAE6DA485097054ae10BA1A0f8e8c7f794',
+    kvstoreAddress: '0x35Cf4beBD58F9C8D75B9eA2599479b6C173d406F',
+    wagmiChain: polygon,
   },
   [ChainId.POLYGON_MUMBAI]: {
     chainId: ChainId.POLYGON_MUMBAI,
@@ -199,28 +179,23 @@
     oldSubgraphUrl:
       'https://api.thegraph.com/subgraphs/name/humanprotocol/mumbai',
     oldFactoryAddress: '0x558cd800f9F0B02f3B149667bDe003284c867E94',
->>>>>>> 35d3beed
+    kvstoreAddress: '0xD7F61E812e139a5a02eDae9Dfec146E1b8eA3807',
+    wagmiChain: polygonMumbai,
   },
   [ChainId.MOONBEAM]: {
     chainId: ChainId.MOONBEAM,
-    title: "Moonbeam",
-    scanUrl: "https://moonbeam.moonscan.io",
-    rpcUrl: "https://rpc.api.moonbeam.network",
-    subgraphUrl:
-<<<<<<< HEAD
-      "https://api.thegraph.com/subgraphs/name/humanprotocol/moonbeam",
-    factoryAddress: "0x98108c28B7767a52BE38B4860832dd4e11A7ecad",
-    hmtAddress: "0x3b25BC1dC591D24d60560d0135D6750A561D4764",
-    kvstoreAddress: "0x70671167176C4934204B1C7e97F5e86695857ef2",
-    wagmiChain: moonbeam
-  }
-=======
+    title: 'Moonbeam',
+    scanUrl: 'https://moonbeam.moonscan.io',
+    rpcUrl: 'https://rpc.api.moonbeam.network',
+    subgraphUrl:
       'https://api.thegraph.com/subgraphs/name/humanprotocol/moonbeam-v1',
     factoryAddress: '0xD9c75a1Aa4237BB72a41E5E26bd8384f10c1f55a',
     hmtAddress: '0x3b25BC1dC591D24d60560d0135D6750A561D4764',
     oldSubgraphUrl:
       'https://api.thegraph.com/subgraphs/name/humanprotocol/moonbeam',
     oldFactoryAddress: '0x98108c28B7767a52BE38B4860832dd4e11A7ecad',
+    kvstoreAddress: '0x70671167176C4934204B1C7e97F5e86695857ef2',
+    wagmiChain: moonbeam,
   },
   [ChainId.MOONBASE_ALPHA]: {
     chainId: ChainId.MOONBASE_ALPHA,
@@ -233,6 +208,8 @@
     hmtAddress: '0xe4C8eC5d057EacF40060b2174627a4941a5c8127',
     oldSubgraphUrl: '',
     oldFactoryAddress: '',
+    kvstoreAddress: '0xE3D74BBFa45B4bCa69FF28891fBE392f4B4d4e4d',
+    wagmiChain: moonbaseAlpha,
   },
   [ChainId.AVALANCHE_TESTNET]: {
     chainId: ChainId.AVALANCHE_TESTNET,
@@ -246,6 +223,8 @@
     hmtAddress: '0x9406d5c635AD22b0d76c75E52De57A2177919ca3',
     oldSubgraphUrl: '',
     oldFactoryAddress: '',
+    kvstoreAddress: '0xd232c1426CF0653cE8a71DC98bCfDf10c471c114',
+    wagmiChain: avalancheFuji,
   },
   [ChainId.AVALANCHE]: {
     chainId: ChainId.AVALANCHE,
@@ -258,27 +237,28 @@
     hmtAddress: '0x12365293cb6477d4fc2686e46BB97E3Fb64f1550',
     oldSubgraphUrl: '',
     oldFactoryAddress: '',
-  },
->>>>>>> 35d3beed
+    kvstoreAddress: '0x4B79eaD28F52eD5686bf0e379717e85fc7aD10Df',
+    wagmiChain: avalanche,
+  },
 };
 
 export const FAST_INTERVAL = 10_000;
 export const SLOW_INTERVAL = 60_000;
 
 export const ROLES = [
-  "Operator (Job Launcher)",
-  "Validator",
-  "Exchange Oracle",
-  "Reputation Oracle",
-  "Recording Oracle"
+  'Operator (Job Launcher)',
+  'Validator',
+  'Exchange Oracle',
+  'Reputation Oracle',
+  'Recording Oracle',
 ];
 
 export const HM_TOKEN_DECIMALS = 18;
 
 export const STAKING_CONTRACT_ADDRESS =
-  "0x1fA701df2bb75f2cE8B6439669BD1eCfCf8b26fe";
+  '0x1fA701df2bb75f2cE8B6439669BD1eCfCf8b26fe';
 
 export const BITFINEX_SUPPORTED_CHAIN_IDS = [ChainId.MAINNET, ChainId.POLYGON];
 
 export const BITFINEX_HOT_WALLET_ADDRESS =
-  "0x77134cbc06cb00b66f4c7e623d5fdbf6777635ec";+  '0x77134cbc06cb00b66f4c7e623d5fdbf6777635ec';
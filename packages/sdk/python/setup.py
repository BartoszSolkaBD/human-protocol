--- conflicted
+++ resolved
@@ -3,10 +3,6 @@
 
 setuptools.setup(
     name="human-protocol-sdk",
-<<<<<<< HEAD
-    version="0.0.6",
-=======
->>>>>>> 70bc719f
     author="HUMAN Protocol",
     description="A python library to launch escrow contracts to the HUMAN network.",
     url="https://github.com/humanprotocol/human-protocol/packages/sdk/python",
